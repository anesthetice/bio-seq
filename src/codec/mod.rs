//! Coding/Decoding trait for bit-packable enums representing biological alphabets

#[macro_use]
pub mod amino;
#[macro_use]
pub mod dna;
#[macro_use]
pub mod iupac;

<<<<<<< HEAD
use core::fmt;
use core::hash::Hash;

use bio_seq_derive::Codec;

pub trait Codec: Copy + Clone + Into<u8> + Hash {
    type Error;
=======
use bio_seq_derive::Codec;

pub trait Codec: Copy + Clone + Into<u8> + PartialEq {
    type Error: std::error::Error + core::fmt::Display;
>>>>>>> 9cda79dc
    const WIDTH: u8;

    fn unsafe_from_bits(b: u8) -> Self;
    fn try_from_bits(b: u8) -> Result<Self, Self::Error>;
    fn from_char(c: char) -> Result<Self, Self::Error>;
    fn to_char(self) -> char;
}

pub trait Complement {
    fn comp(self) -> Self;
}

<<<<<<< HEAD
#[derive(Debug, Clone)]
pub struct ParseBioErr;

impl fmt::Display for ParseBioErr {
    fn fmt(&self, f: &mut fmt::Formatter) -> fmt::Result {
        write!(f, "Could not encode")
    }
=======
pub trait ReverseComplement {
    /// Reverse complementable
    fn revcomp(self) -> Self;
>>>>>>> 9cda79dc
}

/*impl<A: Codec> dyn From<&SeqSlice<A>> {
    fn from(slice: &SeqSlice<A>) {
        A::unsafe_from_bits(slice.load())
    }
}*/

#[cfg(test)]
mod tests {
    use super::dna::Dna;
    use super::iupac::Iupac;

    #[test]
    fn dna_to_iupac() {
        assert_eq!(Iupac::from(Dna::A), Iupac::A);
        assert_ne!(Iupac::from(Dna::A), Iupac::T);
        assert_eq!(Iupac::from(Dna::C), Iupac::C);
    }
}<|MERGE_RESOLUTION|>--- conflicted
+++ resolved
@@ -7,20 +7,10 @@
 #[macro_use]
 pub mod iupac;
 
-<<<<<<< HEAD
-use core::fmt;
-use core::hash::Hash;
-
-use bio_seq_derive::Codec;
-
-pub trait Codec: Copy + Clone + Into<u8> + Hash {
-    type Error;
-=======
 use bio_seq_derive::Codec;
 
 pub trait Codec: Copy + Clone + Into<u8> + PartialEq {
     type Error: std::error::Error + core::fmt::Display;
->>>>>>> 9cda79dc
     const WIDTH: u8;
 
     fn unsafe_from_bits(b: u8) -> Self;
@@ -32,27 +22,6 @@
 pub trait Complement {
     fn comp(self) -> Self;
 }
-
-<<<<<<< HEAD
-#[derive(Debug, Clone)]
-pub struct ParseBioErr;
-
-impl fmt::Display for ParseBioErr {
-    fn fmt(&self, f: &mut fmt::Formatter) -> fmt::Result {
-        write!(f, "Could not encode")
-    }
-=======
-pub trait ReverseComplement {
-    /// Reverse complementable
-    fn revcomp(self) -> Self;
->>>>>>> 9cda79dc
-}
-
-/*impl<A: Codec> dyn From<&SeqSlice<A>> {
-    fn from(slice: &SeqSlice<A>) {
-        A::unsafe_from_bits(slice.load())
-    }
-}*/
 
 #[cfg(test)]
 mod tests {
